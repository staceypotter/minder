// Copyright 2023 Stacklok, Inc
//
// Licensed under the Apache License, Version 2.0 (the "License");
// you may not use this file except in compliance with the License.
// You may obtain a copy of the License at
//
//	http://www.apache.org/licenses/LICENSE-2.0
//
// Unless required by applicable law or agreed to in writing, software
// distributed under the License is distributed on an "AS IS" BASIS,
// WITHOUT WARRANTIES OR CONDITIONS OF ANY KIND, either express or implied.
// See the License for the specific language governing permissions and
// limitations under the License.

package controlplane

import (
	"context"
	"fmt"
	"os"
	"path/filepath"
	"strings"
	"time"

	gauth "github.com/grpc-ecosystem/go-grpc-middleware/v2/interceptors/auth"
	"github.com/rs/zerolog"
	"github.com/spf13/viper"
	"golang.org/x/exp/slices"
	"google.golang.org/grpc"
	"google.golang.org/grpc/codes"
	"google.golang.org/grpc/status"
	"google.golang.org/protobuf/proto"
	"google.golang.org/protobuf/reflect/protoreflect"
	"google.golang.org/protobuf/reflect/protoregistry"

	"github.com/stacklok/mediator/internal/db"
	"github.com/stacklok/mediator/internal/util"
	"github.com/stacklok/mediator/pkg/auth"
<<<<<<< HEAD
	"github.com/stacklok/mediator/pkg/db"
	mediator "github.com/stacklok/mediator/pkg/generated/protobuf/go/mediator/v1"
=======
>>>>>>> fcb94e3f
	github "github.com/stacklok/mediator/pkg/providers/github"
)

func parseToken(token string, store db.Store) (auth.UserClaims, error) {
	var claims auth.UserClaims
	// need to read pub key from file
	publicKeyPath := viper.GetString("auth.access_token_public_key")
	if publicKeyPath == "" {
		return claims, fmt.Errorf("could not read public key")
	}
	pubKeyData, err := os.ReadFile(filepath.Clean(publicKeyPath))
	if err != nil {
		return claims, fmt.Errorf("failed to read public key file")
	}

	userClaims, err := auth.VerifyToken(token, pubKeyData, store)
	if err != nil {
		return claims, fmt.Errorf("failed to verify token: %v", err)
	}
	return userClaims, nil
}

type rpcOptionsKey struct{}

func withRpcOptions(ctx context.Context, opts *mediator.RpcOptions) context.Context {
	return context.WithValue(ctx, rpcOptionsKey{}, opts)
}

func getRpcOptions(ctx context.Context) *mediator.RpcOptions {
	// nil value default is okay here
	opts, _ := ctx.Value(rpcOptionsKey{}).(*mediator.RpcOptions)
	return opts
}

var githubAuthorizations = []string{
	"/mediator.v1.RepositoryService/AddRepository",
}

// checks if an user is superadmin
func isSuperadmin(claims auth.UserClaims) bool {
	// need to check that has a role that belongs to org 1 generally and is admin
	for _, role := range claims.Roles {
		if role.OrganizationID == 1 && role.GroupID == 0 && role.IsAdmin {
			return true
		}
	}
	return false
}

func isUserAdmin(claims auth.UserClaims, claimsField string, claimsValue int32) bool {
	if claimsField == "OrganizationId" {
		// need to check for a role that is only for org and has admin
		for _, role := range claims.Roles {
			if role.GroupID == 0 && int32(role.OrganizationID) == claimsValue && role.IsAdmin {
				return true
			}
		}
	} else if claimsField == "GroupId" {
		// need to check for a role that is only for group and has admin
		for _, role := range claims.Roles {
			if int32(role.GroupID) == claimsValue && role.IsAdmin {
				return true
			}
		}
	}
	return false
}

// IsRequestAuthorized checks if the request is authorized
// nolint:gocyclo
func IsRequestAuthorized(ctx context.Context, value int32) bool {
	claims, _ := ctx.Value(auth.TokenInfoKey).(auth.UserClaims)
	if isSuperadmin(claims) {
		return true
	}
	opts := getRpcOptions(ctx)

	switch opts.GetAuthScope() {
	case mediator.ObjectOwner_OBJECT_OWNER_ORGANIZATION:
		if claims.OrganizationId != value {
			return false
		}
		if opts.GetOwnerOnly() && !isUserAdmin(claims, "OrganizationId", value) {
			return false
		}
		return true
	case mediator.ObjectOwner_OBJECT_OWNER_GROUP:
		if !slices.Contains(claims.GroupIds, value) {
			return false
		}

		// check if is admin of group
		if opts.GetOwnerOnly() && !isUserAdmin(claims, "GroupId", value) {
			return false
		}
		return true
	case mediator.ObjectOwner_OBJECT_OWNER_USER:
		if claims.UserId == 0 {
			return false
		}
		return true
	default:
		return false
	}
}

// IsProviderCallAuthorized checks if the request is authorized
func IsProviderCallAuthorized(ctx context.Context, store db.Store, provider string, groupId int32) bool {
	// currently everything is github
	method, ok := grpc.Method(ctx)
	if !ok {
		return false
	}

	for _, item := range githubAuthorizations {
		if item == method {
			// check the github token
			encToken, _, err := GetProviderAccessToken(ctx, store, provider, groupId, true)
			if err != nil {
				return false
			}

			// check if token is expired
			if encToken.Expiry.Unix() < time.Now().Unix() {
				// remove from the database and deny the request
				_ = store.DeleteAccessToken(ctx, db.DeleteAccessTokenParams{Provider: github.Github, GroupID: groupId})

				// remove from github
				err := auth.DeleteAccessToken(ctx, provider, encToken.AccessToken)

				if err != nil {
					zerolog.Ctx(ctx).Error().Msgf("Error deleting access token: %v", err)
				}
				return false
			}
		}
	}
	return true
}

// AuthUnaryInterceptor is a server interceptor for authentication
func AuthUnaryInterceptor(ctx context.Context, req interface{}, info *grpc.UnaryServerInfo,
	handler grpc.UnaryHandler) (any, error) {

	opts, err := optionsForMethod(info)
	if err != nil {
		// Another option: log and continue with default RPC options
		return nil, status.Errorf(codes.Internal, "Error getting options for method: %v", err)
	}

	ctx = withRpcOptions(ctx, opts)

	if opts.GetAnonymous() {
		if !opts.GetNoLog() {
			zerolog.Ctx(ctx).Info().Msgf("Bypassing authentication")
		}
		return handler(ctx, req)
	}

	token, err := gauth.AuthFromMD(ctx, "bearer")
	if err != nil {
		return nil, status.Errorf(codes.Unauthenticated, "no auth token: %v", err)
	}

	server := info.Server.(*Server)
	claims, err := parseToken(token, server.store)
	if err != nil {
		return nil, status.Errorf(codes.Unauthenticated, "invalid auth token: %v", err)
	}

	// check if we need a password change
<<<<<<< HEAD
	if claims.NeedsPasswordChange && info.FullMethod != "/mediator.v1.UserService/UpdatePassword" {
		return nil, status.Errorf(codes.Unauthenticated, "password change required")
=======
	method, ok := grpc.Method(ctx)
	if !ok {
		// no method called and did not bypass auth, return false
		return nil, status.Errorf(codes.Unauthenticated, "no method called")
	}

	if claims.NeedsPasswordChange && method != "/mediator.v1.UserService/UpdatePassword" {
		return nil, util.UserVisibleError(codes.Unauthenticated, "password change required")
>>>>>>> fcb94e3f
	}

	if opts.GetRootAdminOnly() && !isSuperadmin(claims) {
		return nil, status.Errorf(codes.PermissionDenied, "user not authorized")
	}

	ctx = context.WithValue(ctx, auth.TokenInfoKey, claims)
	return handler(ctx, req)
}

func optionsForMethod(info *grpc.UnaryServerInfo) (*mediator.RpcOptions, error) {
	formattedName := strings.ReplaceAll(info.FullMethod[1:], "/", ".")
	descriptor, err := protoregistry.GlobalFiles.FindDescriptorByName(protoreflect.FullName(formattedName))
	if err != nil {
		return nil, fmt.Errorf("Unable to find descriptor for %q: %w", formattedName, err)
	}
	extension := proto.GetExtension(descriptor.Options(), mediator.E_RpcOptions)
	opts, ok := extension.(*mediator.RpcOptions)
	if !ok {
		return nil, fmt.Errorf("Couldn't decode option for %q, wrong type: %T", formattedName, extension)
	}
	return opts, nil
}<|MERGE_RESOLUTION|>--- conflicted
+++ resolved
@@ -36,11 +36,7 @@
 	"github.com/stacklok/mediator/internal/db"
 	"github.com/stacklok/mediator/internal/util"
 	"github.com/stacklok/mediator/pkg/auth"
-<<<<<<< HEAD
-	"github.com/stacklok/mediator/pkg/db"
 	mediator "github.com/stacklok/mediator/pkg/generated/protobuf/go/mediator/v1"
-=======
->>>>>>> fcb94e3f
 	github "github.com/stacklok/mediator/pkg/providers/github"
 )
 
@@ -212,19 +208,8 @@
 	}
 
 	// check if we need a password change
-<<<<<<< HEAD
 	if claims.NeedsPasswordChange && info.FullMethod != "/mediator.v1.UserService/UpdatePassword" {
-		return nil, status.Errorf(codes.Unauthenticated, "password change required")
-=======
-	method, ok := grpc.Method(ctx)
-	if !ok {
-		// no method called and did not bypass auth, return false
-		return nil, status.Errorf(codes.Unauthenticated, "no method called")
-	}
-
-	if claims.NeedsPasswordChange && method != "/mediator.v1.UserService/UpdatePassword" {
 		return nil, util.UserVisibleError(codes.Unauthenticated, "password change required")
->>>>>>> fcb94e3f
 	}
 
 	if opts.GetRootAdminOnly() && !isSuperadmin(claims) {
